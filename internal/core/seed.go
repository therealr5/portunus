/*******************************************************************************
* Copyright 2022 Stefan Majewsky <majewsky@gmx.net>
* SPDX-License-Identifier: GPL-3.0-only
* Refer to the file "LICENSE" for details.
*******************************************************************************/

package core

import (
	"bytes"
	"encoding/hex"
	"encoding/json"
	"errors"
	"fmt"
	"os"
	"os/exec"
	"reflect"
	"strings"

	"github.com/gorilla/securecookie"
	"github.com/majewsky/portunus/internal/shared"
	"github.com/sapcc/go-bits/errext"
	"github.com/sapcc/go-bits/logg"
)

////////////////////////////////////////////////////////////////////////////////
// type DatabaseSeed

// DatabaseSeed contains the contents of the seed file, if there is one.
type DatabaseSeed struct {
	Groups []GroupSeed `json:"groups"`
	Users  []UserSeed  `json:"users"`
}

// ReadDatabaseSeedFromEnvironment reads and validates the file at
// PORTUNUS_SEED_PATH. If that environment variable was not provided, nil is
// returned instead.
func ReadDatabaseSeedFromEnvironment() (*DatabaseSeed, errext.ErrorSet) {
	path := os.Getenv("PORTUNUS_SEED_PATH")
	if path == "" {
		return nil, nil
	}
	return ReadDatabaseSeed(path)
}

// ReadDatabaseSeed reads and validates the seed file at the given path.
func ReadDatabaseSeed(path string) (result *DatabaseSeed, errs errext.ErrorSet) {
	buf, err := os.ReadFile(path)
	if err != nil {
		errs.Add(err)
		return nil, errs
	}
	dec := json.NewDecoder(bytes.NewReader(buf))
	dec.DisallowUnknownFields()
	var seed DatabaseSeed
	err = dec.Decode(&seed)
	if err != nil {
		errs.Addf("while parsing %s: %w", path, err)
		return nil, errs
	}
	return &seed, seed.Validate()
}

// Validate returns an error if the seed contains any invalid or missing values.
func (d DatabaseSeed) Validate() (errs errext.ErrorSet) {
	//most validation can be performed by Database.Validate() by applying the
	//seed to a fresh database
	var db Database
	d.ApplyTo(&db)
	errs = db.Validate()

	//the duplicate checks must be done differently for seeds because ApplyTo()
	//will not create duplicate users or groups
	groupNameCounts := make(map[string]int)
	for _, groupSeed := range d.Groups {
		groupNameCounts[string(groupSeed.Name)]++
	}
	for name, count := range groupNameCounts {
		if count > 1 {
			ref := Group{Name: name}.FieldRef("name")
			errs.Add(ref.Wrap(errIsDuplicateInSeed))
		}
	}

	userLoginNameCounts := make(map[string]int)
	for _, userSeed := range d.Users {
		userLoginNameCounts[string(userSeed.LoginName)]++
	}
	for loginName, count := range userLoginNameCounts {
		if count > 1 {
			ref := User{LoginName: loginName}.FieldRef("login_name")
			errs.Add(ref.Wrap(errIsDuplicateInSeed))
		}
	}

	//non-nil-ness of posix.uid and posix.gid on UserSeeds cannot be checked in
	//Database.Validate() because those fields are not pointers on type User
	for _, userSeed := range d.Users {
		if userSeed.POSIX != nil {
			if userSeed.POSIX.UID == nil {
				ref := User{LoginName: string(userSeed.LoginName)}.FieldRef("posix_uid")
				errs.Add(ref.Wrap(errIsMissing))
			}
			if userSeed.POSIX.GID == nil {
				ref := User{LoginName: string(userSeed.LoginName)}.FieldRef("posix_gid")
				errs.Add(ref.Wrap(errIsMissing))
			}
		}
	}

	return errs
}

<<<<<<< HEAD
// DatabaseInitializer returns a function that initializes the Database from the
// given seed on first use. If the seed is nil, the default initialization
// behavior is used.
func DatabaseInitializer(d *DatabaseSeed) func() Database {
	//if no seed has been given, create the "admin" user with access to the
	//Portunus UI and log the password once
	if d == nil {
		return func() Database {
			password := hex.EncodeToString(securecookie.GenerateRandomKey(16))
			logg.Info("first-time initialization: adding user %q with password %q",
				"admin", password)

			return Database{
				Groups: []Group{{
					Name:             "admins",
					LongName:         "Portunus Administrators",
					MemberLoginNames: GroupMemberNames{"admin": true},
					Permissions:      Permissions{Portunus: PortunusPermissions{IsAdmin: true}},
				}},
				Users: []User{{
					LoginName:    "admin",
					GivenName:    "Initial",
					FamilyName:   "Administrator",
					PasswordHash: shared.HashPasswordForLDAP(password),
				}},
=======
// ApplyTo changes the given database to conform to the seed.
func (d DatabaseSeed) ApplyTo(db *Database) {
	//for each group seed...
	for _, groupSeed := range d.Groups {
		//...either the group exists already...
		hasGroup := false
		for idx, group := range db.Groups {
			if group.Name == string(groupSeed.Name) {
				groupSeed.ApplyTo(&db.Groups[idx])
				hasGroup = true
				break
>>>>>>> c20d13bc
			}
		}

		//...or it needs to be created
		if !hasGroup {
			group := Group{Name: string(groupSeed.Name)}
			groupSeed.ApplyTo(&group)
			db.Groups = append(db.Groups, group)
		}
	}

	//same for the user seeds
	for _, userSeed := range d.Users {
		hasUser := false
		for idx, user := range db.Users {
			if user.LoginName == string(userSeed.LoginName) {
				userSeed.ApplyTo(&db.Users[idx])
				hasUser = true
				break
			}
		}
		if !hasUser {
			user := User{LoginName: string(userSeed.LoginName)}
			userSeed.ApplyTo(&user)
			db.Users = append(db.Users, user)
		}
	}

	db.Normalize()
}

var errSeededField = errors.New("must be equal to the seeded value")

// CheckConflicts returns errors for all ways in which the Database deviates
// from the seed's expectation.
func (d DatabaseSeed) CheckConflicts(db Database) (errs errext.ErrorSet) {
	//if there are conflicts, then applying the seed to a copy of the DB will
	//result in a different DB -- we will call the original DB "left-hand side"
	//and its clone with the seed applied "right-hand side"
	leftDB := db
	rightDB := db.Cloned()
	d.ApplyTo(&rightDB) //includes Normalize

	//NOTE: We do not need to check for users/groups that exist on the left but
	//not on the right, because seeding only ever creates and updates objects,
	//but never deletes any objects.

	for _, rightGroup := range rightDB.Groups {
		leftGroup, exists := leftDB.Groups.Find(func(g Group) bool { return g.Name == rightGroup.Name })
		if !exists {
			errs.Addf("group %q is seeded and cannot be deleted", rightGroup.Name)
			continue
		}

		if leftGroup.LongName != rightGroup.LongName {
			errs.Add(leftGroup.FieldRef("long_name").Wrap(errSeededField))
		}
		if leftGroup.Permissions.Portunus.IsAdmin != rightGroup.Permissions.Portunus.IsAdmin {
			errs.Add(leftGroup.FieldRef("portunus_perms").Wrap(errSeededField))
		}
		if leftGroup.Permissions.LDAP.CanRead != rightGroup.Permissions.LDAP.CanRead {
			errs.Add(leftGroup.FieldRef("ldap_perms").Wrap(errSeededField))
		}
		if !reflect.DeepEqual(leftGroup.PosixGID, rightGroup.PosixGID) {
			errs.Add(leftGroup.FieldRef("posix_gid").Wrap(errSeededField))
		}

		//NOTE: Same logic as above. Seeds only ever add group memberships and
		//never remove them, so we only need to check in one direction.
		for loginName, isRightMember := range rightGroup.MemberLoginNames {
			if isRightMember && !leftGroup.MemberLoginNames[loginName] {
				err := fmt.Errorf("must contain user %q because of seeded group membership", loginName)
				errs.Add(leftGroup.FieldRef("members").Wrap(err))
			}
		}
	}

	for _, rightUser := range rightDB.Users {
		leftUser, exists := leftDB.Users.Find(func(u User) bool { return u.LoginName == rightUser.LoginName })
		if !exists {
			errs.Addf("user %q is seeded and cannot be deleted", rightUser.LoginName)
			continue
		}

		if leftUser.GivenName != rightUser.GivenName {
			errs.Add(leftUser.FieldRef("given_name").Wrap(errSeededField))
		}
		if leftUser.FamilyName != rightUser.FamilyName {
			errs.Add(leftUser.FieldRef("family_name").Wrap(errSeededField))
		}
		if leftUser.EMailAddress != rightUser.EMailAddress {
			errs.Add(leftUser.FieldRef("email").Wrap(errSeededField))
		}
		if !reflect.DeepEqual(leftUser.SSHPublicKeys, rightUser.SSHPublicKeys) {
			errs.Add(leftUser.FieldRef("ssh_public_keys").Wrap(errSeededField))
		}
		if leftUser.PasswordHash != rightUser.PasswordHash {
			errs.Add(leftUser.FieldRef("password").Wrap(errSeededField))
		}
		if (leftUser.POSIX == nil) != (rightUser.POSIX == nil) {
			errs.Add(leftUser.FieldRef("posix").Wrap(errSeededField))
		}

		if leftUser.POSIX != nil && rightUser.POSIX != nil {
			leftPosix := *leftUser.POSIX
			rightPosix := *rightUser.POSIX
			if leftPosix.UID != rightPosix.UID {
				errs.Add(leftUser.FieldRef("posix_uid").Wrap(errSeededField))
			}
			if leftPosix.GID != rightPosix.GID {
				errs.Add(leftUser.FieldRef("posix_gid").Wrap(errSeededField))
			}
			if leftPosix.HomeDirectory != rightPosix.HomeDirectory {
				errs.Add(leftUser.FieldRef("posix_home").Wrap(errSeededField))
			}
			if leftPosix.LoginShell != rightPosix.LoginShell {
				errs.Add(leftUser.FieldRef("posix_shell").Wrap(errSeededField))
			}
			if leftPosix.GECOS != rightPosix.GECOS {
				errs.Add(leftUser.FieldRef("posix_gecos").Wrap(errSeededField))
			}
		}
	}

	return errs
}

// Initializes the Database from the given seed on first use.
// If the seed is nil, the default initialization behavior is used.
func initializeDatabase(d *DatabaseSeed) Database {
	//if no seed has been given, create the "admin" user with access to the
	//Portunus UI and log the password once
	if d == nil {
		password := hex.EncodeToString(securecookie.GenerateRandomKey(16))
		logg.Info("first-time initialization: adding user %q with password %q",
			"admin", password)

		return Database{
			Groups: []Group{{
				Name:             "admins",
				LongName:         "Portunus Administrators",
				MemberLoginNames: GroupMemberNames{"admin": true},
				Permissions:      Permissions{Portunus: PortunusPermissions{IsAdmin: true}},
			}},
			Users: []User{{
				LoginName:    "admin",
				GivenName:    "Initial",
				FamilyName:   "Administrator",
				PasswordHash: shared.HashPasswordForLDAP(password),
			}},
		}
	}

	//otherwise, initialize the DB from the seed
	var db Database
	d.ApplyTo(&db)
	return db
}

////////////////////////////////////////////////////////////////////////////////
// type GroupSeed

// GroupSeed contains the seeded configuration for a single group.
type GroupSeed struct {
	Name             StringSeed   `json:"name"`
	LongName         StringSeed   `json:"long_name"`
	MemberLoginNames []StringSeed `json:"members"`
	Permissions      struct {
		Portunus struct {
			IsAdmin *bool `json:"is_admin"`
		} `json:"portunus"`
		LDAP struct {
			CanRead *bool `json:"can_read"`
		} `json:"ldap"`
	} `json:"permissions"`
	PosixGID *PosixID `json:"posix_gid"`
}

// ApplyTo changes the attributes of this group to conform to the given seed.
func (g GroupSeed) ApplyTo(target *Group) {
	//consistency check (the caller must ensure that the seed matches the object)
	if target.Name != string(g.Name) {
		panic(fmt.Sprintf("cannot apply seed with Name = %q to group with Name = %q",
			string(g.Name), target.Name))
	}

	target.LongName = string(g.LongName)

	if target.MemberLoginNames == nil {
		target.MemberLoginNames = make(GroupMemberNames)
	}
	for _, loginName := range g.MemberLoginNames {
		target.MemberLoginNames[string(loginName)] = true
	}

	if g.Permissions.Portunus.IsAdmin != nil {
		target.Permissions.Portunus.IsAdmin = *g.Permissions.Portunus.IsAdmin
	}
	if g.Permissions.LDAP.CanRead != nil {
		target.Permissions.LDAP.CanRead = *g.Permissions.LDAP.CanRead
	}
	if g.PosixGID != nil {
		target.PosixGID = g.PosixGID
	}
}

////////////////////////////////////////////////////////////////////////////////
// type UserSeed

// UserSeed contains the seeded configuration for a single user.
type UserSeed struct {
	LoginName     StringSeed   `json:"login_name"`
	GivenName     StringSeed   `json:"given_name"`
	FamilyName    StringSeed   `json:"family_name"`
	EMailAddress  StringSeed   `json:"email"`
	SSHPublicKeys []StringSeed `json:"ssh_public_keys"`
	Password      StringSeed   `json:"password"`
	POSIX         *struct {
		UID           *PosixID   `json:"uid"`
		GID           *PosixID   `json:"gid"`
		HomeDirectory StringSeed `json:"home"`
		LoginShell    StringSeed `json:"shell"`
		GECOS         StringSeed `json:"gecos"`
	} `json:"posix"`
}

// ApplyTo changes the attributes of this group to conform to the given seed.
func (u UserSeed) ApplyTo(target *User) {
	//consistency check (the caller must ensure that the seed matches the object)
	if target.LoginName != string(u.LoginName) {
		panic(fmt.Sprintf("cannot apply seed with LoginName = %q to user with LoginName = %q",
			string(u.LoginName), target.LoginName))
	}

	target.GivenName = string(u.GivenName)
	target.FamilyName = string(u.FamilyName)
	if u.EMailAddress != "" {
		target.EMailAddress = string(u.EMailAddress)
	}

	if len(u.SSHPublicKeys) > 0 {
		target.SSHPublicKeys = nil
		for _, key := range u.SSHPublicKeys {
			target.SSHPublicKeys = append(target.SSHPublicKeys, string(key))
		}
	}

	if u.Password != "" {
		//Password is only applied on creation (when no PasswordHash exists) or on
		//password mismatch, otherwise we avoid useless rehashing
		pw := string(u.Password)
		if target.PasswordHash == "" || !CheckPasswordHash(pw, target.PasswordHash) {
			target.PasswordHash = shared.HashPasswordForLDAP(pw)
		}
	}

	if u.POSIX != nil {
		if target.POSIX == nil {
			target.POSIX = &UserPosixAttributes{}
		}
		p := *u.POSIX
		//NOTE: The nil checks on p.UID and p.GID will never fire for valid
		//UserSeed objects, but we need to do them because this method is also
		//called during Validate() on possibly invalid UserSeed objects.
		if p.UID != nil {
			target.POSIX.UID = *p.UID
		}
		if p.GID != nil {
			target.POSIX.GID = *p.GID
		}
		target.POSIX.HomeDirectory = string(p.HomeDirectory)
		if p.LoginShell != "" {
			target.POSIX.LoginShell = string(p.LoginShell)
		}
		if p.GECOS != "" {
			target.POSIX.GECOS = string(p.GECOS)
		}
	}
}

////////////////////////////////////////////////////////////////////////////////
// type StringSeed

// StringSeed contains a single string value coming from the seed file.
type StringSeed string

// UnmarshalJSON implements the json.Unmarshaler interface.
func (s *StringSeed) UnmarshalJSON(buf []byte) error {
	//common case: unmarshal from string
	var val string
	err1 := json.Unmarshal(buf, &val)
	if err1 == nil {
		*s = StringSeed(val)
		return nil
	}

	//alternative case: perform command substitution
	var obj struct {
		Command []string `json:"from_command"`
	}
	err := json.Unmarshal(buf, &obj)
	if err != nil {
		//if this object syntax does not fit, return the original error where we
		//tried to unmarshal into a string value, since that probably makes more
		//sense in context
		return err1
	}
	if len(obj.Command) == 0 {
		return errors.New(`expected at least one entry in the "from_command" list`)
	}
	cmd := exec.Command(obj.Command[0], obj.Command[1:]...)
	cmd.Stdin = nil
	cmd.Stderr = os.Stderr
	out, err := cmd.Output()
	if err != nil {
		return err
	}
	*s = StringSeed(strings.TrimSuffix(string(out), "\n"))
	return nil
}<|MERGE_RESOLUTION|>--- conflicted
+++ resolved
@@ -111,33 +111,6 @@
 	return errs
 }
 
-<<<<<<< HEAD
-// DatabaseInitializer returns a function that initializes the Database from the
-// given seed on first use. If the seed is nil, the default initialization
-// behavior is used.
-func DatabaseInitializer(d *DatabaseSeed) func() Database {
-	//if no seed has been given, create the "admin" user with access to the
-	//Portunus UI and log the password once
-	if d == nil {
-		return func() Database {
-			password := hex.EncodeToString(securecookie.GenerateRandomKey(16))
-			logg.Info("first-time initialization: adding user %q with password %q",
-				"admin", password)
-
-			return Database{
-				Groups: []Group{{
-					Name:             "admins",
-					LongName:         "Portunus Administrators",
-					MemberLoginNames: GroupMemberNames{"admin": true},
-					Permissions:      Permissions{Portunus: PortunusPermissions{IsAdmin: true}},
-				}},
-				Users: []User{{
-					LoginName:    "admin",
-					GivenName:    "Initial",
-					FamilyName:   "Administrator",
-					PasswordHash: shared.HashPasswordForLDAP(password),
-				}},
-=======
 // ApplyTo changes the given database to conform to the seed.
 func (d DatabaseSeed) ApplyTo(db *Database) {
 	//for each group seed...
@@ -149,7 +122,6 @@
 				groupSeed.ApplyTo(&db.Groups[idx])
 				hasGroup = true
 				break
->>>>>>> c20d13bc
 			}
 		}
 
